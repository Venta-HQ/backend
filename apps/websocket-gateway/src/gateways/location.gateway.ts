--- conflicted
+++ resolved
@@ -34,31 +34,12 @@
 		@InjectRedis() private readonly redis: Redis,
 	) {}
 
-<<<<<<< HEAD
-	afterInit(_server: Server) {
-		this.logger.log('Initializing websocket gateway');
-		this.locationService = this.grpcClient.getService<LocationServiceClient>('LocationService');
-		this.setUpVendorLocationStream();
-		this.logger.log('Initialized websocket gateway');
-=======
 	afterInit() {
 		this.locationService = this.grpcClient.getService<LocationServiceClient>(LOCATION_SERVICE_NAME);
->>>>>>> 9753eeb3
 	}
 
 	@WebSocketServer() server: Server;
 
-<<<<<<< HEAD
-		stream.subscribe({
-			complete: () => {
-				this.logger.log('Disconnecting from location service stream');
-			},
-			next: ({ callerId, vendors }) => {
-				this.server.to(callerId).emit('vendor_sync', vendors);
-			},
-			error: (error) => {
-				this.logger.error('Error in location service stream', error);
-=======
 	async handleConnection(client: Socket) {
 		// Keep a way to retrieve a user's socket id by userId
 		client.on('register-user', async (data) => {
@@ -72,7 +53,6 @@
 		client.on('register-vendor', async (data) => {
 			if (data.vendorId) {
 				await this.redis.set(`vendor:${client.id}`, data.vendorId);
->>>>>>> 9753eeb3
 			}
 		});
 	}
