--- conflicted
+++ resolved
@@ -139,13 +139,8 @@
         specifier: ^7.0.0
         version: 7.18.0(eslint@8.57.0)(typescript@5.5.4)
       concurrently:
-<<<<<<< HEAD
-        specifier: ^8.2.2
-        version: 8.2.2
-=======
         specifier: ^9.0.1
         version: 9.0.1
->>>>>>> 9753eeb3
       eslint:
         specifier: ^8.42.0
         version: 8.57.0
@@ -1596,15 +1591,9 @@
     resolution: {integrity: sha512-27HBghJxjiZtIk3Ycvn/4kbJk/1uZuJFfuPEns6LaEvpvG1f0hTea8lilrouyo9mVc2GWdcEZ8OLoGmSADlrCw==}
     engines: {'0': node >= 0.8}
 
-<<<<<<< HEAD
-  concurrently@8.2.2:
-    resolution: {integrity: sha512-1dP4gpXFhei8IOtlXRE/T/4H88ElHgTiUzh71YUmtjTEHMSRS2Z/fgOxHSxxusGHogsRfxNq1vyAwxSC+EVyDg==}
-    engines: {node: ^14.13.0 || >=16.0.0}
-=======
   concurrently@9.0.1:
     resolution: {integrity: sha512-wYKvCd/f54sTXJMSfV6Ln/B8UrfLBKOYa+lzc6CHay3Qek+LorVSBdMVfyewFhRbH0Rbabsk4D+3PL/VjQ5gzg==}
     engines: {node: '>=18'}
->>>>>>> 9753eeb3
     hasBin: true
 
   connection-string@4.4.0:
@@ -1674,14 +1663,8 @@
   csstype@3.1.1:
     resolution: {integrity: sha512-DJR/VvkAvSZW9bTouZue2sSxDwdTN92uHjqeKVm+0dAqdfNykRzQ95tay8aXMBAAPpUiq4Qcug2L7neoRh2Egw==}
 
-<<<<<<< HEAD
-  date-fns@2.30.0:
-    resolution: {integrity: sha512-fnULvOpxnC5/Vg3NCiWelDsLiUc9bRwAPs/+LfTLNvetFCtCTN+yQz15C/fs4AwX1R9K5GLtLfn8QW+dWisaAw==}
-    engines: {node: '>=0.11'}
-=======
   dateformat@4.6.3:
     resolution: {integrity: sha512-2P0p0pFGzHS5EMnhdxQi7aJN+iMheud0UhG4dlE1DLAlvL8JHjJJTX/CSm4JXwV0Ka5nGk3zC5mcb5bUQUxxMA==}
->>>>>>> 9753eeb3
 
   debug@2.6.9:
     resolution: {integrity: sha512-bC7ElrdJaJnPbAP+1EotYvqZsb3ecl5wi6Bfi6BJTUcNowp6cvspg0jXznRTKDjm/E7AdgFBVeAPVMNcKGsHMA==}
@@ -4046,9 +4029,6 @@
 
   '@bcoe/v8-coverage@0.2.3': {}
 
-<<<<<<< HEAD
-  '@clerk/backend@1.6.2(react@18.3.1)':
-=======
   '@clerk/backend@1.13.2':
     dependencies:
       '@clerk/shared': 2.8.1
@@ -4061,7 +4041,6 @@
       - react-dom
 
   '@clerk/backend@1.6.2':
->>>>>>> 9753eeb3
     dependencies:
       '@clerk/shared': 2.5.0(react@18.3.1)
       '@clerk/types': 4.13.0
@@ -5479,23 +5458,12 @@
       readable-stream: 2.3.8
       typedarray: 0.0.6
 
-<<<<<<< HEAD
-  concurrently@8.2.2:
-    dependencies:
-      chalk: 4.1.2
-      date-fns: 2.30.0
-      lodash: 4.17.21
-      rxjs: 7.8.1
-      shell-quote: 1.8.1
-      spawn-command: 0.0.2
-=======
   concurrently@9.0.1:
     dependencies:
       chalk: 4.1.2
       lodash: 4.17.21
       rxjs: 7.8.1
       shell-quote: 1.8.1
->>>>>>> 9753eeb3
       supports-color: 8.1.1
       tree-kill: 1.2.2
       yargs: 17.7.2
@@ -5563,13 +5531,7 @@
 
   csstype@3.1.1: {}
 
-<<<<<<< HEAD
-  date-fns@2.30.0:
-    dependencies:
-      '@babel/runtime': 7.25.6
-=======
   dateformat@4.6.3: {}
->>>>>>> 9753eeb3
 
   debug@2.6.9:
     dependencies:
